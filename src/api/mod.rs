// btleplug Source Code File
//
// Copyright 2020 Nonpolynomial Labs LLC. All rights reserved.
//
// Licensed under the BSD 3-Clause license. See LICENSE file in the project root
// for full license information.
//
// Some portions of this file are taken and/or modified from Rumble
// (https://github.com/mwylde/rumble), using a dual MIT/Apache License under the
// following copyright:
//
// Copyright (c) 2014 The Rust Project Developers

mod adapter_manager;
mod bdaddr;
pub mod bleuuid;

pub use adapter_manager::AdapterManager;

use crate::Result;
use async_trait::async_trait;
use bitflags::bitflags;
use futures::stream::Stream;
#[cfg(feature = "serde")]
use serde::{Deserialize, Serialize};
#[cfg(feature = "serde")]
use serde_cr as serde;
use std::{
    collections::{BTreeSet, HashMap},
    fmt::{self, Debug, Display, Formatter},
    pin::Pin,
};
use uuid::Uuid;

pub use self::bdaddr::{BDAddr, ParseBDAddrError};

#[cfg_attr(
    feature = "serde",
    derive(Serialize, Deserialize),
    serde(crate = "serde_cr")
)]
#[derive(Debug, Clone, Eq, PartialEq)]
pub enum AddressType {
    Random,
    Public,
}

impl Default for AddressType {
    fn default() -> Self {
        AddressType::Public
    }
}

impl AddressType {
    pub fn from_str(v: &str) -> Option<AddressType> {
        match v {
            "public" => Some(AddressType::Public),
            "random" => Some(AddressType::Random),
            _ => None,
        }
    }

    pub fn from_u8(v: u8) -> Option<AddressType> {
        match v {
            1 => Some(AddressType::Public),
            2 => Some(AddressType::Random),
            _ => None,
        }
    }

    pub fn num(&self) -> u8 {
        match *self {
            AddressType::Public => 1,
            AddressType::Random => 2,
        }
    }
}

/// A notification sent from a peripheral due to a change in a value.
#[derive(Clone, Debug, Eq, PartialEq)]
pub struct ValueNotification {
    /// UUID of the characteristic that fired the notification.
    pub uuid: Uuid,
    /// The new value of the characteristic.
    pub value: Vec<u8>,
}

bitflags! {
    /// A set of properties that indicate what operations are supported by a Characteristic.
    pub struct CharPropFlags: u8 {
        const BROADCAST = 0x01;
        const READ = 0x02;
        const WRITE_WITHOUT_RESPONSE = 0x04;
        const WRITE = 0x08;
        const NOTIFY = 0x10;
        const INDICATE = 0x20;
        const AUTHENTICATED_SIGNED_WRITES = 0x40;
        const EXTENDED_PROPERTIES = 0x80;
    }
}

impl Default for CharPropFlags {
    fn default() -> Self {
        Self { bits: 0 }
    }
}

/// A Bluetooth characteristic. Characteristics are the main way you will interact with other
/// bluetooth devices. Characteristics are identified by a UUID which may be standardized
/// (like 0x2803, which identifies a characteristic for reading heart rate measurements) but more
/// often are specific to a particular device. The standard set of characteristics can be found
/// [here](https://www.bluetooth.com/specifications/gatt/characteristics).
///
/// A characteristic may be interacted with in various ways depending on its properties. You may be
/// able to write to it, read from it, set its notify or indicate status, or send a command to it.
#[derive(Debug, Ord, PartialOrd, Eq, PartialEq, Clone)]
pub struct Characteristic {
    /// The UUID for this characteristic. This uniquely identifies its behavior.
    pub uuid: Uuid,
    /// The set of properties for this characteristic, which indicate what functionality it
    /// supports. If you attempt an operation that is not supported by the characteristics (for
    /// example setting notify on one without the NOTIFY flag), that operation will fail.
    pub properties: CharPropFlags,
}

impl Display for Characteristic {
    fn fmt(&self, f: &mut Formatter) -> fmt::Result {
        write!(
            f,
            "uuid: {:?}, char properties: {:?}",
            self.uuid, self.properties
        )
    }
}

/// The properties of this peripheral, as determined by the advertising reports we've received for
/// it.
#[derive(Debug, Default, Clone)]
pub struct PeripheralProperties {
    /// The address of this peripheral
    pub address: BDAddr,
    /// The type of address (either random or public)
    pub address_type: AddressType,
    /// The local name. This is generally a human-readable string that identifies the type of device.
    pub local_name: Option<String>,
    /// The transmission power level for the device
    pub tx_power_level: Option<i8>,
    /// Advertisement data specific to the device manufacturer. The keys of this map are
    /// 'manufacturer IDs', while the values are arbitrary data.
    pub manufacturer_data: HashMap<u16, Vec<u8>>,
    /// Advertisement data specific to a service. The keys of this map are
    /// 'Service UUIDs', while the values are arbitrary data.
    pub service_data: HashMap<Uuid, Vec<u8>>,
    /// Advertised services for this device
    pub services: Vec<Uuid>,
    /// Number of times we've seen advertising reports for this device
    pub discovery_count: u32,
    /// True if we've discovered the device before
    pub has_scan_response: bool,
}

/// The type of write operation to use.
#[derive(Clone, Copy, Debug, Eq, PartialEq)]
pub enum WriteType {
    /// A write operation where the device is expected to respond with a confirmation or error. Also
    /// known as a request.
    WithResponse,
    /// A write-without-response, also known as a command.
    WithoutResponse,
}

/// Peripheral is the device that you would like to communicate with (the "server" of BLE). This
/// struct contains both the current state of the device (its properties, characteristics, etc.)
/// as well as functions for communication.
#[async_trait]
pub trait Peripheral: Send + Sync + Clone + Debug {
    /// Returns the MAC address of the peripheral.
    fn address(&self) -> BDAddr;

    /// Returns the set of properties associated with the peripheral. These may be updated over time
    /// as additional advertising reports are received.
    async fn properties(&self) -> Result<PeripheralProperties>;

    /// The set of characteristics we've discovered for this device. This will be empty until
    /// `discover_characteristics` is called.
    fn characteristics(&self) -> BTreeSet<Characteristic>;

    /// Returns true iff we are currently connected to the device.
    async fn is_connected(&self) -> Result<bool>;

    /// Creates a connection to the device. If this method returns Ok there has been successful
    /// connection. Note that peripherals allow only one connection at a time. Operations that
    /// attempt to communicate with a device will fail until it is connected.
    async fn connect(&self) -> Result<()>;

    /// Terminates a connection to the device.
    async fn disconnect(&self) -> Result<()>;

    /// Discovers all characteristics for the device.
    async fn discover_characteristics(&self) -> Result<Vec<Characteristic>>;

    /// Write some data to the characteristic. Returns an error if the write couldn't be sent or (in
    /// the case of a write-with-response) if the device returns an error.
    async fn write(
        &self,
        characteristic: &Characteristic,
        data: &[u8],
        write_type: WriteType,
    ) -> Result<()>;

    /// Sends a read request to the device. Returns either an error if the request was not accepted
    /// or the response from the device.
    async fn read(&self, characteristic: &Characteristic) -> Result<Vec<u8>>;

    /// Enables either notify or indicate (depending on support) for the specified characteristic.
    async fn subscribe(&self, characteristic: &Characteristic) -> Result<()>;

    /// Disables either notify or indicate (depending on support) for the specified characteristic.
    async fn unsubscribe(&self, characteristic: &Characteristic) -> Result<()>;

    /// Returns a stream of notifications for characteristic value updates. The stream will receive
    /// a notification when a value notification or indication is received from the device. This
    /// method should only be used after a connection has been established.
    async fn notifications(&self) -> Result<Pin<Box<dyn Stream<Item = ValueNotification>>>>;
}

#[cfg_attr(
    feature = "serde",
    derive(Serialize, Deserialize),
    serde(crate = "serde_cr")
)]
#[derive(Debug, Clone)]
pub enum CentralEvent {
    DeviceDiscovered(BDAddr),
    DeviceLost(BDAddr),
    DeviceUpdated(BDAddr),
    DeviceConnected(BDAddr),
    DeviceDisconnected(BDAddr),
    /// Emitted when a Manufacturer Data advertisement has been received from a device
    ManufacturerDataAdvertisement {
        address: BDAddr,
        manufacturer_data: HashMap<u16, Vec<u8>>,
    },
    /// Emitted when a Service Data advertisement has been received from a device
    ServiceDataAdvertisement {
        address: BDAddr,
        service_data: HashMap<Uuid, Vec<u8>>,
    },
    /// Emitted when the advertised services for a device has been updated
    ServicesAdvertisement {
        address: BDAddr,
        services: Vec<Uuid>,
    },
}

/// Central is the "client" of BLE. It's able to scan for and establish connections to peripherals.
#[async_trait]
pub trait Central: Send + Sync + Clone {
    type Peripheral: Peripheral;

    /// Retrieve a stream of `CentralEvent`s. This stream will receive notifications when events
    /// occur for this Central module. See [`CentralEvent`](enum.CentralEvent.html) for the full set
    /// of possible events.
    async fn events(&self) -> Result<Pin<Box<dyn Stream<Item = CentralEvent>>>>;

    /// Starts a scan for BLE devices. This scan will generally continue until explicitly stopped,
    /// although this may depend on your Bluetooth adapter. Discovered devices will be announced
    /// to subscribers of `events` and will be available via `peripherals()`.
    async fn start_scan(&self) -> Result<()>;

    /// Stops scanning for BLE devices.
    async fn stop_scan(&self) -> Result<()>;

    /// Returns the list of [`Peripherals`](trait.Peripheral.html) that have been discovered so far.
    /// Note that this list may contain peripherals that are no longer available.
    async fn peripherals(&self) -> Result<Vec<Self::Peripheral>>;

    /// Returns a particular [`Peripheral`](trait.Peripheral.html) by its address if it has been
    /// discovered.
    async fn peripheral(&self, address: BDAddr) -> Result<Self::Peripheral>;
}

<<<<<<< HEAD
#[cfg(test)]
mod tests {
    use super::*;
    use bitflags::_core::ptr::eq;

    #[test]
    fn compare_uud() {
        assert_eq!(UUID::B128([
                0x23, 0xD1, 0xBC, 0xEA, 0x5F, 0x78, 0x23, 0x15, 0xDE, 0xEF, 0x12, 0x12, 0x32, 0x15, 0x00, 0x00
            ]),
            UUID::B128([
                0x23, 0xD1, 0xBC, 0xEA, 0x5F, 0x78, 0x23, 0x15, 0xDE, 0xEF, 0x12, 0x12, 0x32, 0x15, 0x00, 0x00
            ])
        );
        let compare_to = UUID::B128([
            0x23, 0xD1, 0xBC, 0xEA, 0x5F, 0x78, 0x23, 0x15, 0xDE, 0xEF, 0x12, 0x12, 0x32, 0x15, 0x00, 0x00
        ]);
        assert!(UUID::B128([
                0x23, 0xD1, 0xBC, 0xEA, 0x5F, 0x78, 0x23, 0x15, 0xDE, 0xEF, 0x12, 0x12, 0x32, 0x15, 0x00, 0x00
            ]).eq(&compare_to)
        );
    }

    #[test]
    fn parse_addr() {
        let values = vec![
            (
                "2A:00:AA:BB:CC:DD",
                Ok(BDAddr {
                    address: [0xDD, 0xCC, 0xBB, 0xAA, 0x00, 0x2A],
                }),
            ),
            ("2A:00:00", Err(ParseBDAddrError::IncorrectByteCount)),
            ("2A:00:AA:BB:CC:ZZ", Err(ParseBDAddrError::InvalidInt)),
        ];

        for (input, expected) in values {
            let result: ParseBDAddrResult<BDAddr> = input.parse();
            assert_eq!(result, expected);

            if let Ok(uuid) = result {
                assert_eq!(input, uuid.to_string());
            }
        }
    }
=======
#[async_trait]
pub trait Manager {
    type Adapter: Central;

    async fn adapters(&self) -> Result<Vec<Self::Adapter>>;
>>>>>>> b024c36c
}<|MERGE_RESOLUTION|>--- conflicted
+++ resolved
@@ -280,57 +280,9 @@
     async fn peripheral(&self, address: BDAddr) -> Result<Self::Peripheral>;
 }
 
-<<<<<<< HEAD
-#[cfg(test)]
-mod tests {
-    use super::*;
-    use bitflags::_core::ptr::eq;
-
-    #[test]
-    fn compare_uud() {
-        assert_eq!(UUID::B128([
-                0x23, 0xD1, 0xBC, 0xEA, 0x5F, 0x78, 0x23, 0x15, 0xDE, 0xEF, 0x12, 0x12, 0x32, 0x15, 0x00, 0x00
-            ]),
-            UUID::B128([
-                0x23, 0xD1, 0xBC, 0xEA, 0x5F, 0x78, 0x23, 0x15, 0xDE, 0xEF, 0x12, 0x12, 0x32, 0x15, 0x00, 0x00
-            ])
-        );
-        let compare_to = UUID::B128([
-            0x23, 0xD1, 0xBC, 0xEA, 0x5F, 0x78, 0x23, 0x15, 0xDE, 0xEF, 0x12, 0x12, 0x32, 0x15, 0x00, 0x00
-        ]);
-        assert!(UUID::B128([
-                0x23, 0xD1, 0xBC, 0xEA, 0x5F, 0x78, 0x23, 0x15, 0xDE, 0xEF, 0x12, 0x12, 0x32, 0x15, 0x00, 0x00
-            ]).eq(&compare_to)
-        );
-    }
-
-    #[test]
-    fn parse_addr() {
-        let values = vec![
-            (
-                "2A:00:AA:BB:CC:DD",
-                Ok(BDAddr {
-                    address: [0xDD, 0xCC, 0xBB, 0xAA, 0x00, 0x2A],
-                }),
-            ),
-            ("2A:00:00", Err(ParseBDAddrError::IncorrectByteCount)),
-            ("2A:00:AA:BB:CC:ZZ", Err(ParseBDAddrError::InvalidInt)),
-        ];
-
-        for (input, expected) in values {
-            let result: ParseBDAddrResult<BDAddr> = input.parse();
-            assert_eq!(result, expected);
-
-            if let Ok(uuid) = result {
-                assert_eq!(input, uuid.to_string());
-            }
-        }
-    }
-=======
 #[async_trait]
 pub trait Manager {
     type Adapter: Central;
 
     async fn adapters(&self) -> Result<Vec<Self::Adapter>>;
->>>>>>> b024c36c
 }