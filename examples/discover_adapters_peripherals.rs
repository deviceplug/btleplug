--- conflicted
+++ resolved
@@ -56,42 +56,11 @@
             if adapter.peripherals().is_empty() {
                 eprintln!("->>> BLE peripheral devices were not found, sorry. Exiting...");
             } else {
-<<<<<<< HEAD
-                 // all peripheral devices in range
-                for peripheral in connected_adapter.peripherals().iter() {
-                    println!("Found BLE peripheral : \'{:?}\' : address = {:?} is connected: {:?}", peripheral.properties().local_name,
-                             peripheral.address().address, peripheral.is_connected());
-                    if peripheral.properties().local_name.is_some() && !peripheral.is_connected() {
-                        println!("start connect to peripheral : {:?} = {:?}...",
-                                 peripheral.properties().local_name, peripheral.address().address);
-                        let connect_result = peripheral.connect();
-                        match connect_result {
-                            Ok(_result) => {
-                                println!("now connected (\'{:?}\') to peripheral : {:?}...",
-                                         peripheral.is_connected(), peripheral.properties().local_name);
-                                let chars = peripheral.discover_characteristics();
-                                if peripheral.is_connected() {
-                                    println!("Discover peripheral : \'{:?}\' characteristics...", peripheral.properties().local_name);
-                                    for chars_vector in chars.into_iter() {
-                                        for char_item in chars_vector.iter() {
-                                            println!("{:?}", char_item);
-                                        }
-                                    }
-                                    println!("disconnecting from peripheral : {:?}...", peripheral.properties().local_name);
-                                    peripheral.disconnect().expect("Error on disconnecting from BLE peripheral ");
-                                }
-                            }
-                            Err(internal_error) => {
-                                eprintln!("ERROR! Can't connect to peripheral 'name' = {:?} : address = {:?} due to : {:?}",
-                                          peripheral.properties().local_name, peripheral.address().address, internal_error);
-                            }
-=======
                 // all peripheral devices in range
                 for peripheral in adapter.peripherals().iter() {
                     println!(
-                        "peripheral : {:?} is connected: {:?}",
-                        peripheral.properties().local_name,
-                        peripheral.is_connected()
+                        "Found BLE peripheral : \'{:?}\' : address = {:?} is connected: {:?}", peripheral.properties().local_name,
+                             peripheral.address().address, peripheral.is_connected()
                     );
                     if peripheral.properties().local_name.is_some() && !peripheral.is_connected() {
                         println!(
@@ -124,7 +93,6 @@
                             peripheral
                                 .disconnect()
                                 .expect("Error on disconnecting from BLE peripheral ");
->>>>>>> b80f3193
                         }
                     } else {
                         //sometimes peripheral is not discovered completely
